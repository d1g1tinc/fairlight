/* eslint-disable no-dupe-class-members */

import {
  ApiRequestMethod,
  ApiRequestParams,
  RequestBody,
  ResponseBody
} from '../api/typings'

export type ApiQueryParams = Record<string, string | number | boolean>

export interface EndpointCreateRequestInit
  extends Omit<ApiRequestParams, 'url' | 'method'> {
  query?: ApiQueryParams
  body?: RequestBody
}

export type ApiParam = string | number

/**
 * `HttpEndpoints` provides static utilities for implementing a set of
 * API endpoints which returns requests that can be passed to `api.request`.
 */
export class HttpEndpoints {
  /**
   * The base path to prefix all underlying requests.
   */
  protected static basePath = ''

  /**
   * Some REST APIs require that requests end with a trailing slash. (ie. `/users/` instead of `/users`)
   * If `true`, will ensure that a trailing `/` is added to each request.
   */
  protected static trailingSlash = false

  /**
   * Returns a new path by appending a given `relativePath` to `this.basePath`.
   */
  protected static buildPath(relativePath: string) {
    let builtPath = `${this.basePath}${relativePath}`

    if (this.trailingSlash && builtPath[builtPath.length - 1] !== '/') {
      builtPath += '/'
    }

    return builtPath
  }

  /**
   * Creates a `GET` request.
   *
   * @param path A path relative to the base path.
   * @param requestInit Additional request parameters.
   */
  protected static _get<TResponseBody extends ResponseBody = ResponseBody>(
    path: string,
    requestInit?: Omit<EndpointCreateRequestInit, 'body'>
  ) {
    return this._createRequest<'GET', TResponseBody>('GET', path, requestInit)
  }

  /**
   * Creates a `POST` request.
   *
   * @param path A path relative to the base path.
   * @param requestInit Additional request parameters.
   */
  protected static _post<TResponseBody extends ResponseBody = ResponseBody>(
    path: string,
    requestInit?: EndpointCreateRequestInit
  ) {
    return this._createRequest<'POST', TResponseBody>('POST', path, requestInit)
  }

  /**
   * Creates a `PUT` request.
   *
   * @param path A path relative to the base path.
   * @param requestInit Additional request parameters.
   */
  protected static _put<TResponseBody extends ResponseBody = ResponseBody>(
    path: string,
    requestInit?: EndpointCreateRequestInit
  ) {
    return this._createRequest<'PUT', TResponseBody>('PUT', path, requestInit)
  }

  /**
   * Creates a `PATCH` request.
   *
   * @param path A path relative to the base path.
   * @param requestInit Additional request parameters.
   */
  protected static _patch<TResponseBody extends ResponseBody = ResponseBody>(
    path: string,
    requestInit?: EndpointCreateRequestInit
  ) {
    return this._createRequest<'PATCH', TResponseBody>(
      'PATCH',
      path,
      requestInit
    )
  }

  /**
   * Creates a `DELETE` request.
   *
   * @param path A path relative to the base path.
   * @param requestInit Additional request parameters.
   */
  protected static _delete<TResponseBody extends ResponseBody = ResponseBody>(
    path: string,
    requestInit?: EndpointCreateRequestInit
  ) {
    return this._createRequest<'DELETE', TResponseBody>(
      'DELETE',
      path,
      requestInit
    )
  }

  /**
   * Given an object of key-value pairs, will serialize the query parameters into a search string.
   * This is called internally when serializing the query parameters into the request `url`.
   *
   * To customize query parameter serialization, override this in your base class.
   */
  protected static _serializeQuery(query: ApiQueryParams): string {
    const queryWithoutEmptyValues = Object.entries(query).reduce<
      Record<string, string | number | boolean>
    >((prev, [key, value]) => {
      if (value !== undefined) {
        prev[key] = value
      }

      return prev
    }, {})

    const params = new URLSearchParams(
      queryWithoutEmptyValues as Record<string, string>
    )

    params.sort()

    return params.toString()
  }

  private static _createRequest<
    TMethod extends ApiRequestMethod,
    TResponseBody extends ResponseBody = ResponseBody
  >(
    method: TMethod,
    path: string,
    requestInit: EndpointCreateRequestInit = {}
  ): ApiRequestParams<TMethod, TResponseBody> {
    let url = this.buildPath(path)

<<<<<<< HEAD
    const {query, ...restRequestInit} = requestInit

    if (query) {
      url += `?${this._serializeQuery(query)}`
=======
    if (requestInit.query && Object.keys(requestInit.query).length > 0) {
      url += `?${this._serializeQuery(requestInit.query)}`
>>>>>>> 6856ab11
    }

    return {
      method,
      url,
      ...restRequestInit
    } as ApiRequestParams<TMethod, TResponseBody>
  }
}

export class RestEndpoints extends HttpEndpoints {
  protected static _collectionPath = ''

  protected static _singlePath(id: ApiParam) {
    return dynamicPath('/:id', {id})
  }

  /**
   * Returns the path for a given resource id, as a convenience.
   */
  static pathToResource(id: ApiParam) {
    return super.buildPath(this._singlePath(id))
  }

  /**
   * Performs a `GET` at `/`, appending an optional `query`
   * @param query Query parameters
   */
  protected static _list<TResponseBody extends ResponseBody = ResponseBody>(
    query?: ApiQueryParams
  ) {
    return super._get<TResponseBody>(this._collectionPath, {query})
  }

  /**
   * Performs a `POST` at `/`, using an optional request `body`
   */
  protected static _create<TResponseBody extends ResponseBody = ResponseBody>(
    body?: RequestBody
  ) {
    return super._post<TResponseBody>(this._collectionPath, {body})
  }

  /**
   * Performs a `GET` at `/:id`
   */
  protected static _findById<TResponseBody extends ResponseBody = ResponseBody>(
    id: ApiParam
  ) {
    return super._get<TResponseBody>(this._singlePath(id))
  }

  /**
   * Performs a `PUT` at `/:id`, using an optional request `body`
   */
  protected static _update<TResponseBody extends ResponseBody = ResponseBody>(
    id: ApiParam,
    body?: RequestBody
  ) {
    return super._put<TResponseBody>(this._singlePath(id), {body})
  }

  /**
   * Performs a `PATCH` at `/:id`, using an optional request `body`
   */
  protected static _partialUpdate<
    TResponseBody extends ResponseBody = ResponseBody
  >(id: ApiParam, body?: RequestBody) {
    return super._patch<TResponseBody>(this._singlePath(id), {body})
  }

  /**
   * Performs a `DELETE` at `/:id`, using an optional request `body`
   */
  protected static _destroy(id: ApiParam, body?: RequestBody) {
    return super._delete(this._singlePath(id), {body})
  }
}

/**
 * Applies colon-delimited path params to a given path pattern
 *
 * @param pattern Path pattern
 * @param params Path params
 *
 * @example `buildPath('/users/:id', { id: 4 })` => `/users/4`
 */
export function dynamicPath<TParamKey extends string>(
  pattern: string,
  params: Record<TParamKey, ApiParam>
) {
  return Object.entries(params).reduce((prev, [paramKey, paramValue]) => {
    return prev.replace(`:${paramKey}`, encodeURIComponent(String(paramValue)))
  }, pattern)
}<|MERGE_RESOLUTION|>--- conflicted
+++ resolved
@@ -155,15 +155,10 @@
   ): ApiRequestParams<TMethod, TResponseBody> {
     let url = this.buildPath(path)
 
-<<<<<<< HEAD
     const {query, ...restRequestInit} = requestInit
 
-    if (query) {
+    if (query && Object.keys(query).length > 0) {
       url += `?${this._serializeQuery(query)}`
-=======
-    if (requestInit.query && Object.keys(requestInit.query).length > 0) {
-      url += `?${this._serializeQuery(requestInit.query)}`
->>>>>>> 6856ab11
     }
 
     return {

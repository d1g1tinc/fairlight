--- conflicted
+++ resolved
@@ -1,8 +1,3 @@
 export * from './use-api'
-<<<<<<< HEAD
 export * from './use-api-query/index'
-export * from './use-api-mutation'
-export {withApi, WithApiProps as IWithApiProps} from './with-api'
-=======
-export * from './use-api-query/index'
->>>>>>> e7b5b815
+export * from './use-api-mutation'
--- conflicted
+++ resolved
@@ -15,17 +15,12 @@
 
 beforeEach(() => {
   api = {
-<<<<<<< HEAD
-    onCacheUpdate: jest.fn(() => () => null),
-=======
-    defaultFetchPolicy: 'no-cache',
     onCacheUpdate: jest.fn(() => ({
       subscribe: () => {
         const subscription = {unsubscribe: () => null}
         return subscription
       }
     })),
->>>>>>> e7b5b815
     readCachedResponse: jest.fn(),
     writeCachedResponse: jest.fn(),
     request: jest.fn()

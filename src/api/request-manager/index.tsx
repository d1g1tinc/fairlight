--- conflicted
+++ resolved
@@ -35,17 +35,11 @@
 export class ApiRequestManager {
   baseUrl: string
 
-<<<<<<< HEAD
-  private emitter = new EventEmitter()
-=======
-  defaultFetchPolicy: ApiRequestFetchPolicy
-
   private responseBodyStream = new PushStream<
     [ApiRequestParams, ResponseBody]
   >()
 
   private errorStream = new PushStream<Error>()
->>>>>>> e7b5b815
 
   private requestFetcher: RequestFetcher
 
